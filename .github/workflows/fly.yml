--- conflicted
+++ resolved
@@ -168,50 +168,67 @@
       - name: Run E2E tests for JavaScript SDK
         run: npm run test
         working-directory: ./apps/js-sdk/firecrawl
-<<<<<<< HEAD
+
+  go-sdk-tests:
+    name: Go SDK Tests
+    needs: pre-deploy-e2e-tests
+    runs-on: ubuntu-latest
+    services:
+      redis:
+        image: redis
+        ports:
+          - 6379:6379
+    steps:
+      - uses: actions/checkout@v3
+      - name: Set up Go
+        uses: actions/setup-go@v5
+        with:
+          go-version-file: "go.mod"
+      - name: Install pnpm
+        run: npm install -g pnpm
+      - name: Install dependencies
+        run: pnpm install
+        working-directory: ./apps/api
+      - name: Start the application
+        run: npm start &
+        working-directory: ./apps/api
+        id: start_app
+      - name: Start workers
+        run: npm run workers &
+        working-directory: ./apps/api
+        id: start_workers
+      - name: Install dependencies for Go SDK
+        run: go mod tidy
+        working-directory: ./apps/go-sdk
+      - name: Run tests for Go SDK
+        run: go test -v ./... -timeout 180s
+        working-directory: ./apps/go-sdk/firecrawl
 
   rust-sdk-tests:
     name: Rust SDK Tests
-=======
-        
-  go-sdk-tests:
-    name: Go SDK Tests
->>>>>>> 84a2fe86
-    needs: pre-deploy-e2e-tests
-    runs-on: ubuntu-latest
-    services:
-      redis:
-        image: redis
-        ports:
-          - 6379:6379
-    steps:
-<<<<<<< HEAD
+    needs: pre-deploy-e2e-tests
+    runs-on: ubuntu-latest
+    services:
+      redis:
+        image: redis
+        ports:
+          - 6379:6379
+    steps:
       - name: Checkout repository
         uses: actions/checkout@v3
       - name: Install pnpm
         run: npm install -g pnpm
       - name: Install dependencies for API
-=======
-      - uses: actions/checkout@v3
-      - name: Set up Go
-        uses: actions/setup-go@v5
-        with:
-          go-version-file: "go.mod"
-      - name: Install pnpm
-        run: npm install -g pnpm
-      - name: Install dependencies
->>>>>>> 84a2fe86
-        run: pnpm install
-        working-directory: ./apps/api
-      - name: Start the application
-        run: npm start &
-        working-directory: ./apps/api
-        id: start_app
-      - name: Start workers
-        run: npm run workers &
-        working-directory: ./apps/api
-        id: start_workers
-<<<<<<< HEAD
+        run: pnpm install
+        working-directory: ./apps/api
+      - name: Start the application
+        run: npm start &
+        working-directory: ./apps/api
+        id: start_app
+      - name: Start workers
+        run: npm run workers &
+        working-directory: ./apps/api
+        id: start_workers
       - name: Set up Rust
         uses: actions/setup-rust@v1
         with:
@@ -221,14 +238,6 @@
         run: cargo build
       - name: Run E2E tests for Rust SDK
         run: cargo test --test e2e_with_auth
-=======
-      - name: Install dependencies for Go SDK
-        run: go mod tidy
-        working-directory: ./apps/go-sdk
-      - name: Run tests for Go SDK
-        run: go test -v ./... -timeout 180s
-        working-directory: ./apps/go-sdk/firecrawl
->>>>>>> 84a2fe86
 
   deploy:
     name: Deploy app
@@ -323,7 +332,6 @@
         run: |
           npm run build-and-publish
         working-directory: ./apps/js-sdk/firecrawl
-
   build-and-publish-rust-sdk:
     name: Build and publish Rust SDK
     runs-on: ubuntu-latest
